/**
 * Copyright 2016-2017 The Reaktivity Project
 *
 * The Reaktivity Project licenses this file to you under the Apache License,
 * version 2.0 (the "License"); you may not use this file except in compliance
 * with the License. You may obtain a copy of the License at:
 *
 *   http://www.apache.org/licenses/LICENSE-2.0
 *
 * Unless required by applicable law or agreed to in writing, software
 * distributed under the License is distributed on an "AS IS" BASIS, WITHOUT
 * WARRANTIES OR CONDITIONS OF ANY KIND, either express or implied. See the
 * License for the specific language governing permissions and limitations
 * under the License.
 */
package org.reaktivity.command.log.internal;

import static org.apache.commons.cli.Option.builder;

import java.util.Properties;

import org.apache.commons.cli.CommandLine;
import org.apache.commons.cli.CommandLineParser;
import org.apache.commons.cli.DefaultParser;
import org.apache.commons.cli.HelpFormatter;
import org.apache.commons.cli.Options;
import org.reaktivity.nukleus.Configuration;

public final class LogCommand
{
    public static void main(String[] args) throws Exception
    {
        CommandLineParser parser = new DefaultParser();

        Options options = new Options();
        options.addOption(builder("h").longOpt("help").desc("print this message").build());
<<<<<<< HEAD
        options.addOption(builder("t").hasArg().required(false)
                                      .longOpt("type").desc("streams* | streams-nowait | counters").build());
=======
        options.addOption(builder("t").hasArg().required(false).longOpt("type").desc("streams* | counters | queues").build());
>>>>>>> 46d5e726
        options.addOption(builder("d").longOpt("directory").hasArg().desc("configuration directory").build());
        options.addOption(builder("v").longOpt("verbose").desc("verbose output").build());

        CommandLine cmdline = parser.parse(options, args);

        if (cmdline.hasOption("help") || !cmdline.hasOption("directory"))
        {
            HelpFormatter formatter = new HelpFormatter();
            formatter.printHelp("log", options);
        }
        else
        {
            String directory = cmdline.getOptionValue("directory");
            boolean verbose = cmdline.hasOption("verbose");
            String type = cmdline.getOptionValue("type", "streams");

            Properties properties = new Properties();
            properties.setProperty(Configuration.DIRECTORY_PROPERTY_NAME, directory);

            final Configuration config = new LogCommandConfiguration(properties);

            if ("streams".equals(type) || "streams-nowait".equals(type))
            {
                new LogStreamsCommand(config, System.out::printf, verbose, "streams".equals(type)).invoke();
            }
            else if ("counters".equals(type))
            {
                new LogCountersCommand(config, System.out::printf, verbose).invoke();
            }
            else if ("queues".equals(type))
            {
                new LogQueueDepthCommand(config, System.out::printf, verbose).invoke();
            }
        }
    }
}<|MERGE_RESOLUTION|>--- conflicted
+++ resolved
@@ -34,12 +34,8 @@
 
         Options options = new Options();
         options.addOption(builder("h").longOpt("help").desc("print this message").build());
-<<<<<<< HEAD
         options.addOption(builder("t").hasArg().required(false)
-                                      .longOpt("type").desc("streams* | streams-nowait | counters").build());
-=======
-        options.addOption(builder("t").hasArg().required(false).longOpt("type").desc("streams* | counters | queues").build());
->>>>>>> 46d5e726
+                                      .longOpt("type").desc("streams* | streams-nowait | counters | queues").build());
         options.addOption(builder("d").longOpt("directory").hasArg().desc("configuration directory").build());
         options.addOption(builder("v").longOpt("verbose").desc("verbose output").build());
 
