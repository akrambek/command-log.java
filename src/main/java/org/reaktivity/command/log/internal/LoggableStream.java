/**
 * Copyright 2016-2017 The Reaktivity Project
 *
 * The Reaktivity Project licenses this file to you under the Apache License,
 * version 2.0 (the "License"); you may not use this file except in compliance
 * with the License. You may obtain a copy of the License at:
 *
 *   http://www.apache.org/licenses/LICENSE-2.0
 *
 * Unless required by applicable law or agreed to in writing, software
 * distributed under the License is distributed on an "AS IS" BASIS, WITHOUT
 * WARRANTIES OR CONDITIONS OF ANY KIND, either express or implied. See the
 * License for the specific language governing permissions and limitations
 * under the License.
 */
package org.reaktivity.command.log.internal;

import static java.lang.String.format;

import org.agrona.MutableDirectBuffer;
import org.reaktivity.command.log.internal.layouts.StreamsLayout;
import org.reaktivity.command.log.internal.spy.RingBufferSpy;
import org.reaktivity.command.log.internal.types.OctetsFW;
import org.reaktivity.command.log.internal.types.stream.AbortFW;
import org.reaktivity.command.log.internal.types.stream.BeginFW;
import org.reaktivity.command.log.internal.types.stream.DataFW;
import org.reaktivity.command.log.internal.types.stream.EndFW;
import org.reaktivity.command.log.internal.types.stream.Http2DataExFW;
import org.reaktivity.command.log.internal.types.stream.HttpBeginExFW;
import org.reaktivity.command.log.internal.types.stream.ResetFW;
import org.reaktivity.command.log.internal.types.stream.WindowFW;

public final class LoggableStream implements AutoCloseable
{
    private final BeginFW beginRO = new BeginFW();
    private final DataFW dataRO = new DataFW();
    private final EndFW endRO = new EndFW();
    private final AbortFW abortRO = new AbortFW();

    private final ResetFW resetRO = new ResetFW();
    private final WindowFW windowRO = new WindowFW();

    private final HttpBeginExFW httpBeginExRO = new HttpBeginExFW();
    private final Http2DataExFW http2DataExRO = new Http2DataExFW();

    private final String streamFormat;
    private final String throttleFormat;
    private final StreamsLayout layout;
    private final RingBufferSpy streamsBuffer;
    private final RingBufferSpy throttleBuffer;
    private final Logger out;
    private final boolean verbose;

    LoggableStream(
        String receiver,
        String sender,
        StreamsLayout layout,
        Logger logger,
        boolean verbose)
    {
        this.streamFormat = String.format("[%s -> %s]\t[0x%%016x] %%s\n", sender, receiver);
        this.throttleFormat = String.format("[%s <- %s]\t[0x%%016x] %%s\n", sender, receiver);

        this.layout = layout;
        this.streamsBuffer = layout.streamsBuffer();
        this.throttleBuffer = layout.throttleBuffer();
        this.out = logger;
        this.verbose = verbose;
    }

    int process()
    {
        return streamsBuffer.spy(this::handleStream, 1) +
                throttleBuffer.spy(this::handleThrottle, 1);
    }

    @Override
    public void close() throws Exception
    {
        layout.close();
    }

    private void handleStream(
        int msgTypeId,
        MutableDirectBuffer buffer,
        int index,
        int length)
    {
        switch (msgTypeId)
        {
        case BeginFW.TYPE_ID:
            final BeginFW begin = beginRO.wrap(buffer, index, index + length);
            handleBegin(begin);
            break;
        case DataFW.TYPE_ID:
            final DataFW data = dataRO.wrap(buffer, index, index + length);
            handleData(data);
            break;
        case EndFW.TYPE_ID:
            final EndFW end = endRO.wrap(buffer, index, index + length);
            handleEnd(end);
            break;
        case AbortFW.TYPE_ID:
            final AbortFW abort = abortRO.wrap(buffer, index, index + length);
            handleAbort(abort);
            break;
        }
    }

    private void handleBegin(
        final BeginFW begin)
    {
        final long streamId = begin.streamId();
        final String sourceName = begin.source().asString();
        final long sourceRef = begin.sourceRef();
        final long correlationId = begin.correlationId();
        final long authorization = begin.authorization();

        OctetsFW extension = begin.extension();

        out.printf(streamFormat, streamId,
                   format("BEGIN \"%s\" [0x%016x] [0x%016x] [0x%016x]", sourceName, sourceRef, correlationId, authorization));

        if (verbose && (sourceName.startsWith("http") || sourceName.equals("auth-jwt")))
        {
            HttpBeginExFW httpBeginEx = httpBeginExRO.wrap(extension.buffer(), extension.offset(), extension.limit());

            httpBeginEx.headers()
                       .forEach(h -> out.printf("%s: %s\n", h.name().asString(), h.value().asString()));

        }
    }

    private void handleData(
        final DataFW data)
    {
        final long streamId = data.streamId();
        final int length = data.length();
        final int padding = data.padding();
        final long authorization = data.authorization();

<<<<<<< HEAD
        if (data.extension().sizeof() > 0 && streamFormat.startsWith("[http-cache"))
        {
                out.printf(format(streamFormat, streamId, format("DATA [%d] [0x%016x]", length, authorization)));
                OctetsFW extension = data.extension();
                http2DataExRO.wrap(extension.buffer(), extension.offset(), extension.offset() + extension.sizeof());
                http2DataExRO.headers().forEach(
                        h -> out.printf("\tpush-promise\t%s: %s\n", h.name().asString(), h.value().asString()));
        }
        else
        {
            out.printf(format(streamFormat, streamId, format("DATA [%d] [0x%016x]", length, authorization)));
        }
=======
        out.printf(format(streamFormat, streamId, format("DATA [%d] [%d] [0x%016x]", length, padding, authorization)));
>>>>>>> 64215415
    }

    private void handleEnd(
        final EndFW end)
    {
        final long streamId = end.streamId();
        final long authorization = end.authorization();

        out.printf(format(streamFormat, streamId, format("END [0x%016x]", authorization)));
    }

    private void handleAbort(
        final AbortFW abort)
    {
        final long streamId = abort.streamId();
        final long authorization = abort.authorization();

        out.printf(format(streamFormat, streamId, format("ABORT [0x%016x]", authorization)));
    }

    private void handleThrottle(
        int msgTypeId,
        MutableDirectBuffer buffer,
        int index,
        int length)
    {
        switch (msgTypeId)
        {
        case ResetFW.TYPE_ID:
            final ResetFW reset = resetRO.wrap(buffer, index, index + length);
            handleReset(reset);
            break;
        case WindowFW.TYPE_ID:
            final WindowFW window = windowRO.wrap(buffer, index, index + length);
            handleWindow(window);
            break;
        }
    }

    private void handleReset(
        final ResetFW reset)
    {
        final long streamId = reset.streamId();

        out.printf(format(throttleFormat, streamId, "RESET"));
    }

    private void handleWindow(
        final WindowFW window)
    {
        final long streamId = window.streamId();
        final int credit = window.credit();
        final int padding = window.padding();
        final long groupId = window.groupId();

        out.printf(format(throttleFormat, streamId, format("WINDOW [%d] [%d] [%d]", credit, padding, groupId)));
    }
}<|MERGE_RESOLUTION|>--- conflicted
+++ resolved
@@ -25,7 +25,6 @@
 import org.reaktivity.command.log.internal.types.stream.BeginFW;
 import org.reaktivity.command.log.internal.types.stream.DataFW;
 import org.reaktivity.command.log.internal.types.stream.EndFW;
-import org.reaktivity.command.log.internal.types.stream.Http2DataExFW;
 import org.reaktivity.command.log.internal.types.stream.HttpBeginExFW;
 import org.reaktivity.command.log.internal.types.stream.ResetFW;
 import org.reaktivity.command.log.internal.types.stream.WindowFW;
@@ -41,7 +40,6 @@
     private final WindowFW windowRO = new WindowFW();
 
     private final HttpBeginExFW httpBeginExRO = new HttpBeginExFW();
-    private final Http2DataExFW http2DataExRO = new Http2DataExFW();
 
     private final String streamFormat;
     private final String throttleFormat;
@@ -121,13 +119,12 @@
         out.printf(streamFormat, streamId,
                    format("BEGIN \"%s\" [0x%016x] [0x%016x] [0x%016x]", sourceName, sourceRef, correlationId, authorization));
 
-        if (verbose && (sourceName.startsWith("http") || sourceName.equals("auth-jwt")))
+        if (verbose && sourceName.startsWith("http"))
         {
             HttpBeginExFW httpBeginEx = httpBeginExRO.wrap(extension.buffer(), extension.offset(), extension.limit());
 
             httpBeginEx.headers()
                        .forEach(h -> out.printf("%s: %s\n", h.name().asString(), h.value().asString()));
-
         }
     }
 
@@ -139,22 +136,7 @@
         final int padding = data.padding();
         final long authorization = data.authorization();
 
-<<<<<<< HEAD
-        if (data.extension().sizeof() > 0 && streamFormat.startsWith("[http-cache"))
-        {
-                out.printf(format(streamFormat, streamId, format("DATA [%d] [0x%016x]", length, authorization)));
-                OctetsFW extension = data.extension();
-                http2DataExRO.wrap(extension.buffer(), extension.offset(), extension.offset() + extension.sizeof());
-                http2DataExRO.headers().forEach(
-                        h -> out.printf("\tpush-promise\t%s: %s\n", h.name().asString(), h.value().asString()));
-        }
-        else
-        {
-            out.printf(format(streamFormat, streamId, format("DATA [%d] [0x%016x]", length, authorization)));
-        }
-=======
         out.printf(format(streamFormat, streamId, format("DATA [%d] [%d] [0x%016x]", length, padding, authorization)));
->>>>>>> 64215415
     }
 
     private void handleEnd(
