/**
 * Copyright 2016-2017 The Reaktivity Project
 *
 * The Reaktivity Project licenses this file to you under the Apache License,
 * version 2.0 (the "License"); you may not use this file except in compliance
 * with the License. You may obtain a copy of the License at:
 *
 *   http://www.apache.org/licenses/LICENSE-2.0
 *
 * Unless required by applicable law or agreed to in writing, software
 * distributed under the License is distributed on an "AS IS" BASIS, WITHOUT
 * WARRANTIES OR CONDITIONS OF ANY KIND, either express or implied. See the
 * License for the specific language governing permissions and limitations
 * under the License.
 */
package org.reaktivity.command.log.internal;

import static java.util.concurrent.TimeUnit.MILLISECONDS;
import static java.util.stream.Collectors.toList;

import java.io.IOException;
import java.nio.file.Files;
import java.nio.file.Path;
import java.util.function.Predicate;
import java.util.regex.Matcher;
import java.util.regex.Pattern;
import java.util.stream.Stream;

import org.agrona.LangUtil;
import org.agrona.concurrent.BackoffIdleStrategy;
import org.agrona.concurrent.IdleStrategy;
import org.reaktivity.command.log.internal.layouts.StreamsLayout;
import org.reaktivity.nukleus.Configuration;

public final class LogStreamsCommand
{
    private static final Pattern SENDER_NAME = Pattern.compile("([^#]+).*");

    private static final long MAX_PARK_NS = MILLISECONDS.toNanos(100L);
    private static final long MIN_PARK_NS = MILLISECONDS.toNanos(1L);
    private static final int MAX_YIELDS = 30;
    private static final int MAX_SPINS = 20;

    private final Path directory;
    private final boolean verbose;
    private final long streamsCapacity;
    private final long throttleCapacity;
    private final boolean continuous;
    private final Logger out;

<<<<<<< HEAD
    private final Predicate<? super Path> matchNukleus;
=======
>>>>>>> 64215415

    LogStreamsCommand(
        Configuration config,
        Logger out,
        boolean verbose,
<<<<<<< HEAD
        Predicate<? super Path> matchNukleus)
=======
        boolean continuous)
>>>>>>> 64215415
    {
        this.directory = config.directory();
        this.verbose = verbose;
        this.streamsCapacity = config.streamsBufferCapacity();
        this.throttleCapacity = config.throttleBufferCapacity();
        this.continuous = continuous;
        this.out = out;
        this.matchNukleus = matchNukleus;
    }

    private boolean isStreamsFile(
        Path path)
    {
        return path.getNameCount() - directory.getNameCount() == 3 &&
               "streams".equals(path.getName(path.getNameCount() - 2).toString()) &&
               Files.isRegularFile(path);
    }

    private LoggableStream newLoggable(
        Path path)
    {
        StreamsLayout layout = new StreamsLayout.Builder()
                .path(path)
                .streamsCapacity(streamsCapacity)
                .throttleCapacity(throttleCapacity)
                .readonly(true)
                .build();

        String receiver = path.getName(path.getNameCount() - 3).toString();
        String sender = sender(path);

        return new LoggableStream(receiver, sender, layout, out, verbose);
    }

    private void onDiscovered(
        Path path)
    {
        if (verbose)
        {
            out.printf("Discovered: %s\n", path);
        }
    }

    void invoke()
    {
        try (Stream<Path> files = Files.walk(directory, 3))
        {
            LoggableStream[] loggables = files.filter(this::isStreamsFile)
                 .filter(matchNukleus)
                 .peek(this::onDiscovered)
                 .map(this::newLoggable)
                 .collect(toList())
                 .toArray(new LoggableStream[0]);

            final IdleStrategy idleStrategy = new BackoffIdleStrategy(MAX_SPINS, MAX_YIELDS, MIN_PARK_NS, MAX_PARK_NS);

            final int exitWorkCount = continuous ? -1 : 0;

            int workCount;
            do
            {
                workCount = 0;

                for (int i=0; i < loggables.length; i++)
                {
                    workCount += loggables[i].process();
                }

                idleStrategy.idle(workCount);

            } while (workCount != exitWorkCount);
        }
        catch (IOException ex)
        {
            LangUtil.rethrowUnchecked(ex);
        }
    }

    private static String sender(
        Path path)
    {
        Matcher matcher = SENDER_NAME.matcher(path.getName(path.getNameCount() - 1).toString());
        if (matcher.matches())
        {
            return matcher.group(1);
        }
        else
        {
            throw new IllegalStateException();
        }
    }
}<|MERGE_RESOLUTION|>--- conflicted
+++ resolved
@@ -21,7 +21,6 @@
 import java.io.IOException;
 import java.nio.file.Files;
 import java.nio.file.Path;
-import java.util.function.Predicate;
 import java.util.regex.Matcher;
 import java.util.regex.Pattern;
 import java.util.stream.Stream;
@@ -48,20 +47,12 @@
     private final boolean continuous;
     private final Logger out;
 
-<<<<<<< HEAD
-    private final Predicate<? super Path> matchNukleus;
-=======
->>>>>>> 64215415
 
     LogStreamsCommand(
         Configuration config,
         Logger out,
         boolean verbose,
-<<<<<<< HEAD
-        Predicate<? super Path> matchNukleus)
-=======
         boolean continuous)
->>>>>>> 64215415
     {
         this.directory = config.directory();
         this.verbose = verbose;
@@ -69,7 +60,6 @@
         this.throttleCapacity = config.throttleBufferCapacity();
         this.continuous = continuous;
         this.out = out;
-        this.matchNukleus = matchNukleus;
     }
 
     private boolean isStreamsFile(
@@ -110,7 +100,6 @@
         try (Stream<Path> files = Files.walk(directory, 3))
         {
             LoggableStream[] loggables = files.filter(this::isStreamsFile)
-                 .filter(matchNukleus)
                  .peek(this::onDiscovered)
                  .map(this::newLoggable)
                  .collect(toList())
